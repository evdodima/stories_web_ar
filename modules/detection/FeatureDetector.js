--- conflicted
+++ resolved
@@ -3,23 +3,14 @@
  */
 class FeatureDetector {
     constructor(state, profiler, vocabularyQuery = null) {
-<<<<<<< HEAD
-        this.detector = new cv.BRISK(30, 6, 1.0);
-=======
-        console.log('[FeatureDetector] ORB Config:', AppConfig.orb);
-
-        // ORB with optimized parameters for better long-distance detection
-        // OpenCV.js uses setter pattern instead of constructor parameters
-        this.detector = new cv.ORB();
-        this.detector.setMaxFeatures(AppConfig.orb.maxFeatures);
-        this.detector.setScaleFactor(AppConfig.orb.scaleFactor);
-        this.detector.setNLevels(AppConfig.orb.nLevels);
-        this.detector.setEdgeThreshold(AppConfig.orb.edgeThreshold);
-        this.detector.setFirstLevel(AppConfig.orb.firstLevel);
-        this.detector.setWTA_K(AppConfig.orb.WTA_K);
-        this.detector.setPatchSize(AppConfig.orb.patchSize);
-        // Note: setScoreType and setFastThreshold are not available in this OpenCV.js build
->>>>>>> 860bd2e9
+        console.log('[FeatureDetector] BRISK Config:', AppConfig.brisk);
+
+        // BRISK with optimized parameters
+        this.detector = new cv.BRISK(
+            AppConfig.brisk.thresh,
+            AppConfig.brisk.octaves,
+            AppConfig.brisk.patternScale
+        );
         this.state = state;
         this.profiler = profiler;
         this.vocabularyQuery = vocabularyQuery; // Vocabulary tree query for candidate selection
@@ -161,33 +152,23 @@
             cv.cvtColor(frame, frameGray, cv.COLOR_RGBA2GRAY);
             this.profiler?.endTimer('detect_gray_conversion');
 
-<<<<<<< HEAD
             // Preprocessing pipeline for better feature quality (same as database)
-            this.profiler?.startTimer('detect_preprocessing');
-            const blurred = new cv.Mat();
-            cv.GaussianBlur(frameGray, blurred, new cv.Size(3, 3), 0.5);
-
-            const clahe = new cv.CLAHE(2.0, new cv.Size(8, 8));
-            const enhanced = new cv.Mat();
-            clahe.apply(blurred, enhanced);
-
-            // Replace frameGray with enhanced version
-            frameGray.delete();
-            frameGray = enhanced;
-            blurred.delete();
-            clahe.delete();
-            this.profiler?.endTimer('detect_preprocessing');
-=======
-            // Apply histogram equalization to improve contrast and feature detection
-            if (AppConfig.preprocessing.useHistogramEqualization) {
-                this.profiler?.startTimer('detect_equalize');
-                const frameEqualized = new cv.Mat();
-                cv.equalizeHist(frameGray, frameEqualized);
+            if (AppConfig.preprocessing.useCLAHE) {
+                this.profiler?.startTimer('detect_preprocessing');
+                const blurred = new cv.Mat();
+                cv.GaussianBlur(frameGray, blurred, new cv.Size(3, 3), 0.5);
+
+                const clahe = new cv.CLAHE(2.0, new cv.Size(8, 8));
+                const enhanced = new cv.Mat();
+                clahe.apply(blurred, enhanced);
+
+                // Replace frameGray with enhanced version
                 frameGray.delete();
-                frameGray = frameEqualized;
-                this.profiler?.endTimer('detect_equalize');
-            }
->>>>>>> 860bd2e9
+                frameGray = enhanced;
+                blurred.delete();
+                clahe.delete();
+                this.profiler?.endTimer('detect_preprocessing');
+            }
 
             frameKeypoints = new cv.KeyPointVector();
             frameDescriptors = new cv.Mat();
@@ -203,9 +184,9 @@
                     frameSize: `${frame.cols}x${frame.rows}`,
                     frameType: frame.type(),
                     grayMean: cv.mean(frameGray)[0].toFixed(2),
-                    orbParams: {
-                        maxFeatures: AppConfig.orb.maxFeatures,
-                        edgeThreshold: AppConfig.orb.edgeThreshold
+                    briskParams: {
+                        thresh: AppConfig.brisk.thresh,
+                        octaves: AppConfig.brisk.octaves
                     }
                 });
             }
@@ -319,11 +300,7 @@
                 matches = new cv.DMatchVector();
                 goodMatches = new cv.DMatchVector();
 
-<<<<<<< HEAD
-                const ratioThreshold = 0.75;
-=======
                 const ratioThreshold = AppConfig.detection.ratioThreshold;
->>>>>>> 860bd2e9
 
                 for (let i = 0; i < knnMatches.size(); i++) {
                     try {
