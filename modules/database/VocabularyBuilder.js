/**
 * VocabularyBuilder.js
 *
 * Builds vocabulary tree from ORB descriptors using k-means clustering
 * Ported from Python build_vocabulary_tree.py for frontend use
 */

class VocabularyBuilder {
  constructor(options = {}) {
    this.k = options.branchingFactor || AppConfig.vocabulary.branchingFactor;
    this.levels = options.levels || AppConfig.vocabulary.levels;
    this.vocabularySize = Math.pow(this.k, this.levels);
    this.maxFeaturesPerTarget = options.maxFeaturesPerTarget || AppConfig.vocabulary.maxFeaturesPerTarget;

    this.vocabulary = null;
    this.idfWeights = null;
    this.targets = [];

<<<<<<< HEAD
    // BRISK detector params (must match Python)
    this.briskParams = {
      thresh: 30,
      octaves: 6,
      patternScale: 1.0
=======
    // ORB detector params (must match live detector in FeatureDetector.js)
    // OpenCV.js uses setter pattern instead of constructor parameters
    this.orbParams = {
      maxFeatures: AppConfig.orb.maxFeatures,
      scaleFactor: AppConfig.orb.scaleFactor,
      nLevels: AppConfig.orb.nLevels,
      edgeThreshold: AppConfig.orb.edgeThreshold,
      firstLevel: AppConfig.orb.firstLevel,
      WTA_K: AppConfig.orb.WTA_K,
      patchSize: AppConfig.orb.patchSize
      // Note: scoreType and fastThreshold are not available in this build
>>>>>>> 860bd2e9
    };

    this.onProgress = options.onProgress || (() => {});

    // Cache manager for storing vocabulary trees
    this.cacheManager = null;
    this.albumCode = options.albumCode || null;
    this.initCacheManager();
  }

  /**
   * Initialize cache manager
   */
  async initCacheManager() {
    try {
      if (!window.CacheManager) {
        return;
      }

      this.cacheManager = new window.CacheManager();
      await this.cacheManager.init();
      console.log('[VocabularyBuilder] Cache manager initialized');
    } catch (error) {
      console.error('[VocabularyBuilder] Failed to init cache:', error);
      this.cacheManager = null;
    }
  }

  /**
   * Extract ORB features from an image
   * @param {cv.Mat} imageMat - OpenCV Mat in grayscale
   * @param {string} targetId - Identifier for this target
   * @returns {Object} Feature data
   */
  extractFeatures(imageMat, targetId) {
    const detector = new cv.ORB();
    detector.setMaxFeatures(this.orbParams.maxFeatures);
    detector.setScaleFactor(this.orbParams.scaleFactor);
    detector.setNLevels(this.orbParams.nLevels);
    detector.setEdgeThreshold(this.orbParams.edgeThreshold);
    detector.setFirstLevel(this.orbParams.firstLevel);
    detector.setWTA_K(this.orbParams.WTA_K);
    detector.setPatchSize(this.orbParams.patchSize);

    const keypoints = new cv.KeyPointVector();
    const descriptors = new cv.Mat();

    detector.detectAndCompute(imageMat, new cv.Mat(), keypoints, descriptors);

    if (descriptors.rows === 0) {
      console.warn(`No features found for ${targetId}`);
      detector.delete();
      keypoints.delete();
      descriptors.delete();
      return null;
    }

    // Convert to arrays for processing
    const keypointsArray = [];
    const responsesArray = [];
    for (let i = 0; i < keypoints.size(); i++) {
      const kp = keypoints.get(i);
      keypointsArray.push({
        x: kp.pt.x,
        y: kp.pt.y,
        response: kp.response
      });
      responsesArray.push(kp.response);
    }

    // Save descriptor size and image size before we delete anything
    const descriptorSize = descriptors.cols;
    const imageWidth = imageMat.cols;
    const imageHeight = imageMat.rows;

    // Convert descriptors to Uint8Array (copy data before deletion)
    const totalBytes = descriptors.rows * descriptorSize;
    const descriptorsArray = new Uint8Array(totalBytes);
    for (let i = 0; i < totalBytes; i++) {
      descriptorsArray[i] = descriptors.data[i];
    }

    // Feature selection (keep best distributed features)
    const selected = this._selectBestFeatures(
      keypointsArray,
      descriptorsArray,
      descriptorSize,
      { width: imageWidth, height: imageHeight }
    );

    console.log(`  ${targetId}: ${selected.keypoints.length} features`);

    // Clean up OpenCV objects
    detector.delete();
    keypoints.delete();
    descriptors.delete();

    return {
      id: targetId,
      keypoints: selected.keypoints,
      descriptors: selected.descriptors,
      descriptorSize: descriptorSize,
      numFeatures: selected.keypoints.length,
      imageSize: { width: imageWidth, height: imageHeight }
    };
  }

  /**
   * Select best features using spatial distribution
   */
  _selectBestFeatures(keypoints, descriptorsFlat, descriptorSize, imageSize) {
    if (keypoints.length <= this.maxFeaturesPerTarget) {
      return { keypoints, descriptors: descriptorsFlat };
    }

    const { width, height } = imageSize;

    // Sort by response (strongest first)
    const indices = keypoints
      .map((kp, i) => ({ index: i, response: kp.response }))
      .sort((a, b) => b.response - a.response);

    // Spatial grid for distribution
    const gridSize = 4;
    const cellW = width / gridSize;
    const cellH = height / gridSize;
    const featuresPerCell = Math.floor(
      this.maxFeaturesPerTarget / (gridSize * gridSize)
    );

    const selected = [];
    const cellCounts = Array(gridSize).fill(0).map(() => Array(gridSize).fill(0));

    // First pass: distribute across grid
    for (const { index } of indices) {
      const kp = keypoints[index];
      const cellX = Math.min(Math.floor(kp.x / cellW), gridSize - 1);
      const cellY = Math.min(Math.floor(kp.y / cellH), gridSize - 1);

      if (cellCounts[cellY][cellX] < featuresPerCell) {
        selected.push(index);
        cellCounts[cellY][cellX]++;

        if (selected.length >= this.maxFeaturesPerTarget) break;
      }
    }

    // Second pass: fill remaining with strongest
    if (selected.length < this.maxFeaturesPerTarget) {
      for (const { index } of indices) {
        if (!selected.includes(index)) {
          selected.push(index);
          if (selected.length >= this.maxFeaturesPerTarget) break;
        }
      }
    }

    // Extract selected features
    const selectedKeypoints = selected.map(i => keypoints[i]);
    const selectedDescriptors = new Uint8Array(selected.length * descriptorSize);

    for (let i = 0; i < selected.length; i++) {
      const srcOffset = selected[i] * descriptorSize;
      const dstOffset = i * descriptorSize;
      selectedDescriptors.set(
        descriptorsFlat.slice(srcOffset, srcOffset + descriptorSize),
        dstOffset
      );
    }

    return {
      keypoints: selectedKeypoints,
      descriptors: selectedDescriptors
    };
  }

  /**
   * Build vocabulary tree using k-means clustering
   * @param {Array} allDescriptors - Array of descriptor Uint8Arrays
   * @param {number} descriptorSize - Bytes per descriptor
   */
  async buildVocabulary(allDescriptors, descriptorSize) {
    const totalDescriptors = allDescriptors.reduce(
      (sum, desc) => sum + desc.length / descriptorSize,
      0
    );

    console.log(`Building vocabulary tree:`);
    console.log(`  Branching factor: ${this.k}`);
    console.log(`  Levels: ${this.levels}`);
    console.log(`  Vocabulary size: ${this.vocabularySize} words`);
    console.log(`  Input descriptors: ${totalDescriptors}`);

    // Adjust vocabulary size if needed
    if (totalDescriptors < this.vocabularySize) {
      console.warn(
        `Few descriptors (${totalDescriptors}) vs vocab (${this.vocabularySize})`
      );
      this.vocabularySize = Math.min(this.vocabularySize, totalDescriptors);
    }

    this.onProgress({ stage: 'clustering', progress: 0 });

    // Convert binary descriptors to bit arrays for k-means
    const descriptorsBits = this._descriptorsToBitArrays(
      allDescriptors,
      descriptorSize
    );

    // Run k-means clustering
    const kmeans = await this._kMeansClustering(
      descriptorsBits,
      this.vocabularySize
    );

    // Convert cluster centers back to binary
    this.vocabulary = this._bitArraysToDescriptors(
      kmeans.centers,
      descriptorSize
    );

    console.log(`Vocabulary tree built: ${this.vocabulary.length} words`);
    this.onProgress({ stage: 'clustering', progress: 100 });

    return kmeans;
  }

  /**
   * Convert binary descriptors to bit arrays (for k-means)
   */
  _descriptorsToBitArrays(allDescriptors, descriptorSize) {
    const bitArrays = [];

    for (const descriptors of allDescriptors) {
      const numDesc = descriptors.length / descriptorSize;
      for (let i = 0; i < numDesc; i++) {
        const desc = descriptors.slice(i * descriptorSize, (i + 1) * descriptorSize);
        const bits = [];

        // Unpack bits
        for (let byte of desc) {
          for (let bit = 7; bit >= 0; bit--) {
            bits.push((byte >> bit) & 1);
          }
        }

        bitArrays.push(bits);
      }
    }

    return bitArrays;
  }

  /**
   * Convert bit arrays back to binary descriptors
   */
  _bitArraysToDescriptors(bitArrays, descriptorSize) {
    return bitArrays.map(bits => {
      const descriptor = new Uint8Array(descriptorSize);

      for (let i = 0; i < descriptorSize; i++) {
        let byte = 0;
        for (let bit = 0; bit < 8; bit++) {
          if (bits[i * 8 + bit] > 0.5) {
            byte |= (1 << (7 - bit));
          }
        }
        descriptor[i] = byte;
      }

      return descriptor;
    });
  }

  /**
   * K-means clustering implementation
   */
  async _kMeansClustering(data, k, maxIterations = 50) {
    const n = data.length;
    const dims = data[0].length;

    // Initialize centers randomly
    const centerIndices = new Set();
    while (centerIndices.size < k) {
      centerIndices.add(Math.floor(Math.random() * n));
    }
    let centers = Array.from(centerIndices).map(i => [...data[i]]);

    let assignments = new Array(n).fill(0);
    let changed = true;
    let iteration = 0;

    while (changed && iteration < maxIterations) {
      changed = false;
      iteration++;

      // Assignment step: assign each point to nearest center
      for (let i = 0; i < n; i++) {
        let minDist = Infinity;
        let bestCluster = 0;

        for (let j = 0; j < k; j++) {
          const dist = this._euclideanDistance(data[i], centers[j]);
          if (dist < minDist) {
            minDist = dist;
            bestCluster = j;
          }
        }

        if (assignments[i] !== bestCluster) {
          assignments[i] = bestCluster;
          changed = true;
        }
      }

      // Update step: recalculate centers
      const newCenters = Array(k).fill(0).map(() => new Array(dims).fill(0));
      const counts = new Array(k).fill(0);

      for (let i = 0; i < n; i++) {
        const cluster = assignments[i];
        counts[cluster]++;
        for (let d = 0; d < dims; d++) {
          newCenters[cluster][d] += data[i][d];
        }
      }

      for (let j = 0; j < k; j++) {
        if (counts[j] > 0) {
          for (let d = 0; d < dims; d++) {
            newCenters[j][d] /= counts[j];
          }
          centers[j] = newCenters[j];
        }
      }

      // Progress update
      if (iteration % 5 === 0) {
        this.onProgress({
          stage: 'clustering',
          progress: (iteration / maxIterations) * 100
        });
        await this._sleep(0); // Allow UI updates
      }
    }

    console.log(`K-means converged in ${iteration} iterations`);

    return { centers, assignments };
  }

  /**
   * Euclidean distance between two vectors
   */
  _euclideanDistance(a, b) {
    let sum = 0;
    for (let i = 0; i < a.length; i++) {
      const diff = a[i] - b[i];
      sum += diff * diff;
    }
    return Math.sqrt(sum);
  }

  /**
   * Quantize a descriptor to the nearest vocabulary word
   */
  quantizeDescriptor(descriptor) {
    let minDist = Infinity;
    let bestWord = 0;

    for (let i = 0; i < this.vocabulary.length; i++) {
      const dist = this._hammingDistance(descriptor, this.vocabulary[i]);
      if (dist < minDist) {
        minDist = dist;
        bestWord = i;
      }
    }

    return bestWord;
  }

  /**
   * Hamming distance between two binary descriptors
   */
  _hammingDistance(a, b) {
    let dist = 0;
    for (let i = 0; i < a.length; i++) {
      const xor = a[i] ^ b[i];
      // Count set bits
      let count = xor;
      count = count - ((count >> 1) & 0x55);
      count = (count & 0x33) + ((count >> 2) & 0x33);
      count = (count + (count >> 4)) & 0x0f;
      dist += count;
    }
    return dist;
  }

  /**
   * Convert descriptors to Bag-of-Words
   */
  descriptorsToBoW(descriptors, descriptorSize) {
    const bow = {};
    const numDesc = descriptors.length / descriptorSize;

    for (let i = 0; i < numDesc; i++) {
      const desc = descriptors.slice(i * descriptorSize, (i + 1) * descriptorSize);
      const wordId = this.quantizeDescriptor(desc);
      bow[wordId] = (bow[wordId] || 0) + 1;
    }

    return bow;
  }

  /**
   * Compute IDF weights
   */
  computeIDF(targetBoWVectors) {
    const N = targetBoWVectors.length;
    const df = new Array(this.vocabularySize).fill(0);

    // Count document frequency for each word
    for (const bow of targetBoWVectors) {
      for (const wordId in bow) {
        df[parseInt(wordId)]++;
      }
    }

    // Compute IDF weights
    this.idfWeights = df.map(count => Math.log((N + 1) / (count + 1)));

    console.log(`IDF weights computed for ${this.vocabularySize} words`);
  }

  /**
   * Convert BoW to TF-IDF vector
   */
  computeTFIDFVector(bow, numFeatures) {
    const tfidf = {};

    for (const wordIdStr in bow) {
      const wordId = parseInt(wordIdStr);
      const count = bow[wordIdStr];

      // TF = term frequency (normalized)
      const tf = count / numFeatures;
      // IDF from pre-computed weights
      const idf = this.idfWeights[wordId] || 1.0;
      // TF-IDF
      tfidf[wordId] = tf * idf;
    }

    return tfidf;
  }

  /**
   * Process all targets and build complete database
   * Checks cache first, builds if not cached
   */
  async processTargets(targetData) {
    console.log(`Processing ${targetData.length} targets...`);

    // Ensure cache manager is initialized
    if (!this.cacheManager && window.CacheManager) {
      await this.initCacheManager();
    }

    // Try to load from cache first
    if (this.cacheManager && this.albumCode) {
      this.onProgress({ stage: 'cache', progress: 0, message: 'Checking cache...' });

      try {
        const cachedData = await this.cacheManager.getVocabulary(this.albumCode);
        if (cachedData) {
          console.log('[VocabularyBuilder] Loading from cache');
          this.importDatabase(cachedData);
          this.onProgress({
            stage: 'cache',
            progress: 100,
            message: 'Loaded from cache',
            cached: true
          });
          return this.targets;
        }

        console.log('[VocabularyBuilder] Not in cache, building...');
      } catch (error) {
        console.error('[VocabularyBuilder] Cache lookup failed:', error);
      }
    }

    // Build vocabulary tree from scratch
    this.onProgress({ stage: 'extracting', progress: 0 });

    // Step 1: Extract features from all targets
    const allDescriptors = [];
    const targetFeatures = [];
    let descriptorSize = null;

    for (let i = 0; i < targetData.length; i++) {
      const { imageMat, targetId } = targetData[i];

      this.onProgress({
        stage: 'extracting',
        progress: ((i + 1) / targetData.length) * 100
      });

      const features = this.extractFeatures(imageMat, targetId);
      if (!features) continue;

      descriptorSize = features.descriptorSize;
      targetFeatures.push(features);
      allDescriptors.push(features.descriptors);
    }

    if (allDescriptors.length === 0) {
      throw new Error('No features extracted from any target');
    }

    // Step 2: Build vocabulary
    await this.buildVocabulary(allDescriptors, descriptorSize);

    // Step 3: Convert to BoW
    this.onProgress({ stage: 'bow', progress: 0 });
    console.log('Converting to Bag-of-Words...');

    const targetBoWVectors = [];
    for (let i = 0; i < targetFeatures.length; i++) {
      const target = targetFeatures[i];
      const bow = this.descriptorsToBoW(target.descriptors, descriptorSize);
      target.bow = bow;
      targetBoWVectors.push(bow);

      this.onProgress({
        stage: 'bow',
        progress: ((i + 1) / targetFeatures.length) * 100
      });
    }

    // Step 4: Compute IDF
    this.onProgress({ stage: 'idf', progress: 0 });
    this.computeIDF(targetBoWVectors);
    this.onProgress({ stage: 'idf', progress: 100 });

    // Step 5: Compute TF-IDF
    this.onProgress({ stage: 'tfidf', progress: 0 });
    console.log('Computing TF-IDF vectors...');

    for (let i = 0; i < targetFeatures.length; i++) {
      const target = targetFeatures[i];
      target.bow_tfidf = this.computeTFIDFVector(target.bow, target.numFeatures);

      this.onProgress({
        stage: 'tfidf',
        progress: ((i + 1) / targetFeatures.length) * 100
      });
    }

    this.targets = targetFeatures;

    // Cache the built vocabulary tree
    if (this.cacheManager && this.albumCode) {
      this.onProgress({ stage: 'caching', progress: 0, message: 'Saving to cache...' });

      try {
        const database = this.exportDatabase();
        await this.cacheManager.storeVocabulary(this.albumCode, database);
        console.log('[VocabularyBuilder] Vocabulary tree cached');
        this.onProgress({ stage: 'caching', progress: 100 });
      } catch (error) {
        console.error('[VocabularyBuilder] Failed to cache vocabulary:', error);
      }
    }

    return targetFeatures;
  }

  /**
   * Export database in JSON format (compatible with existing system)
   */
  exportDatabase() {
    const database = {
      metadata: {
        num_targets: this.targets.length,
        vocabulary_size: this.vocabularySize,
        branching_factor: this.k,
        levels: this.levels,
        descriptor_type: 'ORB',
        descriptor_bytes: this.targets[0]?.descriptorSize || 32
      },
      vocabulary: {
        words: this.vocabulary.map(word => Array.from(word)),
        idf_weights: this.idfWeights
      },
      targets: this.targets.map(target => ({
        id: target.id,
        filename: target.id, // Will be set by ZipDatabaseLoader
        num_features: target.numFeatures,
        keypoints: target.keypoints.map(kp => [kp.x, kp.y]),
        descriptors: Array.from(target.descriptors).reduce((acc, val, i) => {
          const idx = Math.floor(i / target.descriptorSize);
          if (!acc[idx]) acc[idx] = [];
          acc[idx].push(val);
          return acc;
        }, []),
        bow: target.bow,
        bow_tfidf: target.bow_tfidf,
        image_meta: {
          width: target.imageSize.width,
          height: target.imageSize.height,
          aspect_ratio: target.imageSize.width / target.imageSize.height
        }
      }))
    };

    return database;
  }

  /**
   * Import database from cached data
   * Restores vocabulary tree and targets
   */
  importDatabase(database) {
    console.log('[VocabularyBuilder] Importing cached database');

    // Restore metadata
    this.k = database.metadata.branching_factor;
    this.levels = database.metadata.levels;
    this.vocabularySize = database.metadata.vocabulary_size;

    // Restore vocabulary (convert arrays back to Uint8Arrays)
    this.vocabulary = database.vocabulary.words.map(word =>
      new Uint8Array(word)
    );
    this.idfWeights = database.vocabulary.idf_weights;

    // Restore targets
    this.targets = database.targets.map(target => {
      const descriptorSize = database.metadata.descriptor_bytes;

      // Convert descriptors back to flat Uint8Array
      const descriptorsFlat = new Uint8Array(
        target.descriptors.length * descriptorSize
      );
      target.descriptors.forEach((desc, i) => {
        descriptorsFlat.set(desc, i * descriptorSize);
      });

      return {
        id: target.id,
        numFeatures: target.num_features,
        keypoints: target.keypoints.map(kp => ({ x: kp[0], y: kp[1] })),
        descriptors: descriptorsFlat,
        descriptorSize: descriptorSize,
        bow: target.bow,
        bow_tfidf: target.bow_tfidf,
        imageSize: {
          width: target.image_meta.width,
          height: target.image_meta.height
        }
      };
    });

    console.log(`[VocabularyBuilder] Imported ${this.targets.length} targets`);
  }

  _sleep(ms) {
    return new Promise(resolve => setTimeout(resolve, ms));
  }
}

// Make available globally
if (typeof window !== 'undefined') {
  window.VocabularyBuilder = VocabularyBuilder;
}<|MERGE_RESOLUTION|>--- conflicted
+++ resolved
@@ -16,25 +16,11 @@
     this.idfWeights = null;
     this.targets = [];
 
-<<<<<<< HEAD
-    // BRISK detector params (must match Python)
+    // BRISK detector params (must match live detector in FeatureDetector.js)
     this.briskParams = {
-      thresh: 30,
-      octaves: 6,
-      patternScale: 1.0
-=======
-    // ORB detector params (must match live detector in FeatureDetector.js)
-    // OpenCV.js uses setter pattern instead of constructor parameters
-    this.orbParams = {
-      maxFeatures: AppConfig.orb.maxFeatures,
-      scaleFactor: AppConfig.orb.scaleFactor,
-      nLevels: AppConfig.orb.nLevels,
-      edgeThreshold: AppConfig.orb.edgeThreshold,
-      firstLevel: AppConfig.orb.firstLevel,
-      WTA_K: AppConfig.orb.WTA_K,
-      patchSize: AppConfig.orb.patchSize
-      // Note: scoreType and fastThreshold are not available in this build
->>>>>>> 860bd2e9
+      thresh: AppConfig.brisk.thresh,
+      octaves: AppConfig.brisk.octaves,
+      patternScale: AppConfig.brisk.patternScale
     };
 
     this.onProgress = options.onProgress || (() => {});
@@ -64,20 +50,17 @@
   }
 
   /**
-   * Extract ORB features from an image
+   * Extract BRISK features from an image
    * @param {cv.Mat} imageMat - OpenCV Mat in grayscale
    * @param {string} targetId - Identifier for this target
    * @returns {Object} Feature data
    */
   extractFeatures(imageMat, targetId) {
-    const detector = new cv.ORB();
-    detector.setMaxFeatures(this.orbParams.maxFeatures);
-    detector.setScaleFactor(this.orbParams.scaleFactor);
-    detector.setNLevels(this.orbParams.nLevels);
-    detector.setEdgeThreshold(this.orbParams.edgeThreshold);
-    detector.setFirstLevel(this.orbParams.firstLevel);
-    detector.setWTA_K(this.orbParams.WTA_K);
-    detector.setPatchSize(this.orbParams.patchSize);
+    const detector = new cv.BRISK(
+      this.briskParams.thresh,
+      this.briskParams.octaves,
+      this.briskParams.patternScale
+    );
 
     const keypoints = new cv.KeyPointVector();
     const descriptors = new cv.Mat();
@@ -622,8 +605,8 @@
         vocabulary_size: this.vocabularySize,
         branching_factor: this.k,
         levels: this.levels,
-        descriptor_type: 'ORB',
-        descriptor_bytes: this.targets[0]?.descriptorSize || 32
+        descriptor_type: 'BRISK',
+        descriptor_bytes: this.targets[0]?.descriptorSize || 64
       },
       vocabulary: {
         words: this.vocabulary.map(word => Array.from(word)),
