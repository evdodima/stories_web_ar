--- conflicted
+++ resolved
@@ -93,18 +93,10 @@
     cursor: not-allowed;
 }
 
-<<<<<<< HEAD
-input[type="file"] {
-    display: none;
-}
-
-.status, .info {
-=======
 .status {
     position: absolute;
     top: 20px;
     width: 100%;
->>>>>>> dc398044
     text-align: center;
     z-index: 20;
     display: flex;
@@ -127,32 +119,6 @@
     background-color: rgba(0, 0, 0, 0.4);
 }
 
-<<<<<<< HEAD
-.info {
-    background-color: #f0f0f0;
-    border-radius: 4px;
-    padding: 8px;
-    max-width: 640px;
-    margin: 10px auto;
-}
-
-.info p {
-    margin: 0;
-    font-size: 14px;
-}
-
-.info span {
-    font-size: 16px;
-    padding: 0 3px;
-}
-
-@media (max-width: 600px) {
-    .controls {
-        flex-direction: column;
-        align-items: center;
-    }
-=======
 #currentMode {
     font-weight: normal;
->>>>>>> dc398044
 }